--- conflicted
+++ resolved
@@ -232,22 +232,17 @@
         text-decoration: none;
         display: flex;
         align-items: center;
-<<<<<<< HEAD
+        color: $text-color;
+        background-color: transparent;
         color: rgba(255, 255, 255, 0.8);
         background-color: #000;
         border-radius: 10px;
         
         &:hover {
+          color: $primary-color;
+          background-color: transparent;
           color: white;
           opacity: 0.9;
-=======
-        color: $text-color;
-        background-color: transparent;
-        
-        &:hover {
-          color: $primary-color;
-          background-color: transparent;
->>>>>>> 9191dfcb
         }
         
         &.active {
@@ -279,35 +274,27 @@
           border-radius: 2px;
         }
         
-<<<<<<< HEAD
+        // Dark theme button styles
+        .dark-theme & {
+          color: $dark-text-color;
+          background-color: transparent;
         // Light mode button styles
         .light-theme & {
           color: rgba(0, 0, 0, 0.7);
           background-color: rgba(0, 0, 0, 0.05);
           
           &:hover {
+            color: $dark-primary-color;
+            background-color: transparent;
             color: #000;
             background-color: rgba(0, 0, 0, 0.08);
-          }
-          
-          &.active {
-            color: #000;
-            background-color: rgba(0, 0, 0, 0.12);
-=======
-        // Dark theme button styles
-        .dark-theme & {
-          color: $dark-text-color;
-          background-color: transparent;
-          
-          &:hover {
-            color: $dark-primary-color;
-            background-color: transparent;
           }
           
           &.active {
             color: $dark-primary-color;
             background-color: transparent;
->>>>>>> 9191dfcb
+            color: #000;
+            background-color: rgba(0, 0, 0, 0.12);
             
             &:after {
               background-color: $dark-primary-color;
@@ -884,7 +871,7 @@
   }
 }
 
-<<<<<<< HEAD
+// Animations
 // Add some nice hover effects to buttons
 .nav-button {
   &:hover {
@@ -920,9 +907,6 @@
   }
 }
 
-=======
-// Animations
->>>>>>> 9191dfcb
 @keyframes pulse-dark {
   0% {
     filter: drop-shadow(0 0 3px rgba(10, 132, 255, 0.3));
@@ -943,7 +927,7 @@
     filter: drop-shadow(0 0 5px rgba(0, 113, 227, 0.5));
   }
   100% {
-<<<<<<< HEAD
+    filter: drop-shadow(0 0 3px rgba(0, 113, 227, 0.3));
     filter: drop-shadow(0 0 3px rgba(0, 0, 0, 0.15));
   }
 }
@@ -1191,9 +1175,6 @@
         background-color: transparent;
       }
     }
-=======
-    filter: drop-shadow(0 0 3px rgba(0, 113, 227, 0.3));
->>>>>>> 9191dfcb
   }
 }
 
